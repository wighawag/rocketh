import {Abi} from 'abitype';
import {EIP1193TransactionData} from 'eip-1193';
import {logs} from 'named-logs';
import type {
<<<<<<< HEAD
	DeploymentConstruction,
=======
>>>>>>> a2fa7b2c
	Deployment,
	DeploymentConstruction,
	Environment,
	LinkedData,
	PartialDeployment,
	PendingDeployment,
	Signer,
} from 'rocketh';
<<<<<<< HEAD
import {Address, Chain, encodePacked, keccak256} from 'viem';
import {encodeDeployData} from 'viem';
import {logs} from 'named-logs';
=======
import {extendEnvironment} from 'rocketh';
import {
	Address,
	Chain,
	encodeDeployData,
	encodeFunctionData,
	encodePacked,
	getCreate2Address,
	keccak256,
	parseAbi,
	zeroHash,
} from 'viem';
>>>>>>> a2fa7b2c

const logger = logs('@rocketh/deploy');

export type DeployResult<TAbi extends Abi> = Deployment<TAbi> & {newlyDeployed: boolean};

export type DeployFunction = <TAbi extends Abi, TChain extends Chain = Chain>(
	name: string,
	args: DeploymentConstruction<TAbi>,
	options?: DeployOptions
) => Promise<DeployResult<TAbi>>;

export type DeployOptions = {
	linkedData?: LinkedData;
	deterministic?:
		| boolean
		| `0x${string}`
		| {
				type: 'create2' | 'create3';
				salt?: `0x${string}`;
		  };
	libraries?: {[name: string]: Address};
} & (
	| {
			skipIfAlreadyDeployed?: boolean;
	  }
	| {
			alwaysOverride?: boolean;
	  }
);

async function broadcastTransaction(
	env: Environment,
	signer: Signer,
	params: [EIP1193TransactionData]
): Promise<`0x${string}`> {
	if (signer.type === 'wallet' || signer.type === 'remote') {
		return signer.signer.request({
			method: 'eth_sendTransaction',
			params: params as any, // TODO fix eip-1193 ?,
		});
	} else {
		const rawTx = await signer.signer.request({
			method: 'eth_signTransaction',
			params,
		});

		return env.network.provider.request({
			method: 'eth_sendRawTransaction',
			params: [rawTx],
		});
	}
}

function linkRawLibrary(bytecode: string, libraryName: string, libraryAddress: string): string {
	const address = libraryAddress.replace('0x', '');
	let encodedLibraryName;
	if (libraryName.startsWith('$') && libraryName.endsWith('$')) {
		encodedLibraryName = libraryName.slice(1, libraryName.length - 1);
	} else {
		encodedLibraryName = keccak256(encodePacked(['string'], [libraryName])).slice(2, 36);
	}
	const pattern = new RegExp(`_+\\$${encodedLibraryName}\\$_+`, 'g');
	if (!pattern.exec(bytecode)) {
		throw new Error(`Can't link '${libraryName}' (${encodedLibraryName}) in \n----\n ${bytecode}\n----\n`);
	}
	return bytecode.replace(pattern, address);
}

function linkRawLibraries(bytecode: string, libraries: {[libraryName: string]: Address}): string {
	for (const libName of Object.keys(libraries)) {
		const libAddress = libraries[libName];
		bytecode = linkRawLibrary(bytecode, libName, libAddress);
	}
	return bytecode;
}

function linkLibraries(
	artifact: {
		bytecode: string;
		linkReferences?: {
			[libraryFileName: string]: {
				[libraryName: string]: Array<{length: number; start: number}>;
			};
		};
	},
	libraries?: {[libraryName: string]: Address}
) {
	let bytecode = artifact.bytecode;

	if (libraries) {
		if (artifact.linkReferences) {
			for (const [fileName, fileReferences] of Object.entries(artifact.linkReferences)) {
				for (const [libName, fixups] of Object.entries(fileReferences)) {
					const addr = libraries[libName];
					if (addr === undefined) {
						continue;
					}

					for (const fixup of fixups) {
						bytecode =
							bytecode.substring(0, 2 + fixup.start * 2) +
							addr.substring(2) +
							bytecode.substring(2 + (fixup.start + fixup.length) * 2);
					}
				}
			}
		} else {
			bytecode = linkRawLibraries(bytecode, libraries);
		}
	}

	// TODO return libraries object with path name <filepath.sol>:<name> for names

	return bytecode;
}

<<<<<<< HEAD
export async function deploy<TAbi extends Abi>(
	env: Environment,
	name: string, // '' allow to not save it
	args: DeploymentConstruction<TAbi>,
	options?: DeployOptions
): Promise<DeployResult<TAbi>> {
	const nameToDisplay = name || '<no name>';
	const skipIfAlreadyDeployed = options && 'skipIfAlreadyDeployed' in options && options.skipIfAlreadyDeployed;
	const allwaysOverride = options && 'allwaysOverride' in options && options.allwaysOverride;
=======
type FactoryParams = {
	chainId: `0x${string}`;
	address: `0x${string}`;
	maxFeePerGas: `0x${string}` | undefined;
	maxPriorityFeePerGas: `0x${string}` | undefined;
};
async function getCreate2Factory(env: Environment, signer: Signer, params: FactoryParams) {
	const deploymentInfo = env.config.network.deterministicDeployment.create2;
	if (!deploymentInfo) throw new Error('create2 deterministic deployment info not found');

	const factoryAddress = deploymentInfo.factory;
	const factoryDeployerAddress = deploymentInfo.deployer;
	const factoryDeploymentData = deploymentInfo.signedTx;
	const funding = BigInt(deploymentInfo.funding);
	const code = await env.network.provider.request({
		method: 'eth_getCode',
		params: [factoryAddress, 'latest'],
	});
	if (code === '0x') {
		const balanceHexString = await env.network.provider.request({
			method: 'eth_getBalance',
			params: [factoryAddress, 'latest'],
		});
		const balance = BigInt(balanceHexString);
		if (balance < funding) {
			const need = funding - balance;
			const balanceToSend = `0x${need.toString(16)}` as `0x${string}`;
			const txHash = await broadcastTransaction(env, signer, [
				{
					type: '0x2',
					chainId: params.chainId,
					from: params.address,
					to: factoryDeployerAddress,
					value: balanceToSend,
					gas: `0x${BigInt(21000).toString(16)}`,
					maxFeePerGas: params.maxFeePerGas,
					maxPriorityFeePerGas: params.maxPriorityFeePerGas,
				},
			]);
			await env.savePendingExecution({
				type: 'execution', // TODO different type ?
				transaction: {hash: txHash, origin: params.address},
			});
		}

		const txHash = await env.network.provider.request({
			method: 'eth_sendRawTransaction',
			params: [factoryDeploymentData],
		});
		await env.savePendingExecution({
			type: 'execution', // TODO different type ?
			transaction: {hash: txHash, origin: params.address},
		});
	}

	return {
		getExpectedAddress: ({salt, bytecode}: {salt: `0x${string}`; bytecode: `0x${string}`}): `0x${string}` =>
			getCreate2Address({
				bytecode,
				from: factoryAddress,
				salt,
			}),
		encodeData: ({salt, bytecode}: {salt: `0x${string}`; bytecode: `0x${string}`}): `0x${string}` =>
			(salt + (bytecode.slice(2) || '')) as `0x${string}`,
		factoryAddress,
	};
}

async function getCreate3Factory(env: Environment, signer: Signer, params: FactoryParams) {
	const deploymentInfo = env.config.network.deterministicDeployment.create3;
	if (!deploymentInfo) throw new Error('create3 deterministic deployment info not found');

	const factoryAddress = deploymentInfo.factory;
	const factoryBytecode = deploymentInfo.bytecode;
	const proxyBytecode = deploymentInfo.proxyBytecode;
	const code = await env.network.provider.request({
		method: 'eth_getCode',
		params: [factoryAddress, 'latest'],
	});
	if (code === '0x') {
		const create2 = await getCreate2Factory(env, signer, params);
		const salt = deploymentInfo.salt || zeroHash;
		const expectedAddress = create2.getExpectedAddress({salt, bytecode: factoryBytecode});
		if (expectedAddress.toLowerCase() !== factoryAddress.toLowerCase())
			throw new Error(`create3 factory at ${factoryAddress} is not the expected address ${expectedAddress}`);

		const txHash = await broadcastTransaction(env, signer, [
			{
				type: '0x2',
				chainId: params.chainId,
				from: params.address,
				to: create2.factoryAddress,
				data: create2.encodeData({salt, bytecode: factoryBytecode}),
				maxFeePerGas: params.maxFeePerGas,
				maxPriorityFeePerGas: params.maxPriorityFeePerGas,
			},
		]);
		await env.savePendingExecution({
			type: 'execution', // TODO different type ?
			transaction: {hash: txHash, origin: params.address},
		});
	}

	return {
		getExpectedAddress: ({salt}: {salt: `0x${string}`}): `0x${string}` => {
			const namespacedSalt = keccak256(encodePacked(['address', 'bytes32'], [params.address, salt]));

			const proxyAddress = getCreate2Address({
				from: factoryAddress,
				salt: namespacedSalt,
				bytecode: proxyBytecode,
			});

			// This follows the RLP encoding rules for contract addresses created by CREATE
			// prefix ++ address ++ nonce, where:
			// prefix = 0xd6 (0xc0 + 0x16), where 0x16 is length of: 0x94 ++ address ++ 0x01
			// 0x94 = 0x80 + 0x14 (0x14 is the length of an address)
			const rlpEncodedData = encodePacked(
				['bytes1', 'bytes1', 'address', 'bytes1'],
				['0xd6', '0x94', proxyAddress, '0x01']
			);

			return `0x${keccak256(rlpEncodedData).slice(26)}`;
		},
		encodeData: ({salt, bytecode}: {salt: `0x${string}`; bytecode: `0x${string}`}): `0x${string}` =>
			encodeFunctionData({
				abi: parseAbi(['function deployDeterministic(bytes memory,bytes32) external returns (address)']),
				args: [bytecode, salt],
			}),
		factoryAddress,
	};
}

extendEnvironment((env: Environment) => {
	async function deploy<TAbi extends Abi>(
		name: string, // '' allow to not save it
		args: DeploymentConstruction<TAbi>,
		options?: DeployOptions
	): Promise<DeployResult<TAbi>> {
		const nameToDisplay = name || '<no name>';
		const skipIfAlreadyDeployed = options && 'skipIfAlreadyDeployed' in options && options.skipIfAlreadyDeployed;
		const allwaysOverride = options && 'allwaysOverride' in options && options.allwaysOverride;

		if (allwaysOverride && skipIfAlreadyDeployed) {
			throw new Error(`conflicting options: "allwaysOverride" and "skipIfAlreadyDeployed"`);
		}
>>>>>>> a2fa7b2c

	if (allwaysOverride && skipIfAlreadyDeployed) {
		throw new Error(`conflicting options: "allwaysOverride" and "skipIfAlreadyDeployed"`);
	}

	const existingDeployment = name && env.getOrNull(name);
	if (existingDeployment && skipIfAlreadyDeployed) {
		logger.info(
			`deployment for ${nameToDisplay} at ${existingDeployment.address}, skipIfAlreadyDeployed: true => we skip`
		);
		return {...(existingDeployment as Deployment<TAbi>), newlyDeployed: false};
	}

	const {account, artifact, ...viemArgs} = args;
	let address: `0x${string}`;
	if (account.startsWith('0x')) {
		address = account as `0x${string}`;
	} else {
		if (env.namedAccounts) {
			address = env.namedAccounts[account];
			if (!address) {
				throw new Error(`no address for ${account}`);
			}
		} else {
			throw new Error(`no accounts setup, cannot get address for ${account}`);
		}
	}

	// TODO throw specific error if artifact not found
	const artifactToUse = artifact;

	const bytecode = linkLibraries(artifactToUse, options?.libraries);

	const abi = artifactToUse.abi;

	const argsToUse = {
		...viemArgs,
		account,
		abi,
		bytecode,
	};

	const calldata = encodeDeployData(argsToUse as any); // TODO any
	const argsData = `0x${calldata.replace(bytecode, '')}` as `0x${string}`;

	if (existingDeployment) {
		logger.info(`existing deployment for ${nameToDisplay} at ${existingDeployment.address}`);
	}

	if (existingDeployment && !allwaysOverride) {
		const previousBytecode = existingDeployment.bytecode;
		const previousArgsData = existingDeployment.argsData;
		// we assume cbor encoding of hash at the end
		// TODO option to remove it, can parse metadata but would rather avoid this here
		const last2Bytes = previousBytecode.slice(-4);
		const cborLength = parseInt(last2Bytes, 16);
		const previousBytecodeWithoutCBOR = previousBytecode.slice(0, -cborLength * 2);
		const newBytecodeWithoutCBOR = bytecode.slice(0, -cborLength * 2);
		if (previousBytecodeWithoutCBOR === newBytecodeWithoutCBOR && previousArgsData === argsData) {
			return {...(existingDeployment as Deployment<TAbi>), newlyDeployed: false};
		} else {
			// logger.info(`-------------- WITHOUT CBOR---------------------`);
			// logger.info(previousBytecodeWithoutCBOR);
			// logger.info(newBytecodeWithoutCBOR);
			// logger.info(`-----------------------------------`);
			// logger.info(`-------------- ARGS DATA ---------------------`);
			// logger.info(previousArgsData);
			// logger.info(argsData);
			// logger.info(`-----------------------------------`);
		}
	}

<<<<<<< HEAD
	const partialDeployment: PartialDeployment<TAbi> = {
		...artifactToUse,
		argsData,
		linkedData: options?.linkedData,
	};

	const signer = env.addressSigners[address];

	const chainId = `0x${env.network.chain.id.toString(16)}` as `0x${string}`;
	const maxFeePerGas = viemArgs.maxFeePerGas && (`0x${viemArgs.maxFeePerGas.toString(16)}` as `0x${string}`);
	const maxPriorityFeePerGas =
		viemArgs.maxPriorityFeePerGas && (`0x${viemArgs.maxPriorityFeePerGas.toString(16)}` as `0x${string}`);

	const params: [EIP1193TransactionData] = [
		{
			type: '0x2',
			from: address,
			chainId,
			data: calldata,
			gas: viemArgs.gas && (`0x${viemArgs.gas.toString(16)}` as `0x${string}`),
			maxFeePerGas,
			maxPriorityFeePerGas,
			// gasPrice: viemArgs.gasPrice && `0x${viemArgs.gasPrice.toString(16)}` as `0x${string}`,
			// value: `0x${viemArgs.value?.toString(16)}` as `0x${string}`,
			// nonce: viemArgs.nonce && (`0x${viemArgs.nonce.toString(16)}` as `0x${string}`),
		},
	];

	let expectedAddress: `0x${string}` | undefined = undefined;
	if (options?.deterministic) {
		const deterministicDeploymentInfo = env.config.network.deterministicDeployment;

		const deterministicFactoryAddress = deterministicDeploymentInfo.factory;
		const deterministicFactoryDeployerAddress = deterministicDeploymentInfo.deployer;
		const factoryDeploymentData = deterministicDeploymentInfo.signedTx;
		const funding = BigInt(deterministicDeploymentInfo.funding);

		const code = await env.network.provider.request({
			method: 'eth_getCode',
			params: [deterministicFactoryAddress, 'latest'],
		});
		if (code === '0x') {
			const balanceHexString = await env.network.provider.request({
				method: 'eth_getBalance',
				params: [deterministicFactoryDeployerAddress, 'latest'],
			});
			const balance = BigInt(balanceHexString);
			if (balance < funding) {
				const need = funding - balance;
				const balanceToSend = `0x${need.toString(16)}` as `0x${string}`;
				const txHash = await broadcastTransaction(env, signer, [
					{
						type: '0x2',
						chainId,
						from: address,
						to: deterministicFactoryDeployerAddress,
						value: balanceToSend,
						gas: `0x${BigInt(21000).toString(16)}`,
						maxFeePerGas,
						maxPriorityFeePerGas,
					},
				]);
				await env.savePendingExecution({
					type: 'execution', // TODO different type ?
					transaction: {hash: txHash, origin: address},
				});
			}

			const txHash = await env.network.provider.request({
				method: 'eth_sendRawTransaction',
				params: [factoryDeploymentData],
			});
			await env.savePendingExecution({
				type: 'execution', // TODO different type ?
				transaction: {hash: txHash, origin: address},
			});
		}
=======
		const partialDeployment: PartialDeployment<TAbi> = {
			...artifactToUse,
			argsData,
			linkedData: options?.linkedData,
		};

		const signer = env.addressSigners[address];

		const chainId = `0x${env.network.chain.id.toString(16)}` as `0x${string}`;
		const maxFeePerGas = viemArgs.maxFeePerGas && (`0x${viemArgs.maxFeePerGas.toString(16)}` as `0x${string}`);
		const maxPriorityFeePerGas =
			viemArgs.maxPriorityFeePerGas && (`0x${viemArgs.maxPriorityFeePerGas.toString(16)}` as `0x${string}`);

		const params: [EIP1193TransactionData] = [
			{
				type: '0x2',
				from: address,
				chainId,
				data: calldata,
				gas: viemArgs.gas && (`0x${viemArgs.gas.toString(16)}` as `0x${string}`),
				maxFeePerGas,
				maxPriorityFeePerGas,
				// gasPrice: viemArgs.gasPrice && `0x${viemArgs.gasPrice.toString(16)}` as `0x${string}`,
				// value: `0x${viemArgs.value?.toString(16)}` as `0x${string}`,
				// nonce: viemArgs.nonce && (`0x${viemArgs.nonce.toString(16)}` as `0x${string}`),
			},
		];

		let expectedAddress: `0x${string}` | undefined = undefined;
		if (options?.deterministic) {
			const [deterministicType, salt] = (() => {
				const normalizeSalt = (salt: `0x${string}` | boolean | undefined): `0x${string}` =>
					typeof salt === 'string' ? `0x${salt.slice(2).padStart(64, '0')}` : zeroHash;
				if (typeof options.deterministic !== 'object')
					return ['create2', normalizeSalt(options.deterministic)] as const;
				if (options.deterministic.type === 'create2')
					return ['create2', normalizeSalt(options.deterministic.salt)] as const;
				if (options.deterministic.type === 'create3')
					return ['create3', normalizeSalt(options.deterministic.salt)] as const;
				throw new Error(`unknown deterministic type: ${options.deterministic.type}`);
			})();
>>>>>>> a2fa7b2c

		// prepending the salt
		const salt = (
			typeof options.deterministic === 'string'
				? `0x${options.deterministic.slice(2).padStart(64, '0')}`
				: '0x0000000000000000000000000000000000000000000000000000000000000000'
		) as `0x${string}`;

<<<<<<< HEAD
		const bytecode = params[0].data || '0x';
=======
			const factoryParams = {chainId, address, maxFeePerGas, maxPriorityFeePerGas};
			const create =
				deterministicType === 'create2'
					? await getCreate2Factory(env, signer, factoryParams)
					: await getCreate3Factory(env, signer, factoryParams);

			expectedAddress = create.getExpectedAddress({salt, bytecode});
>>>>>>> a2fa7b2c

		expectedAddress = ('0x' +
			keccak256(`0xff${deterministicFactoryAddress.slice(2)}${salt.slice(2)}${keccak256(bytecode).slice(2)}`).slice(
				-40
			)) as `0x${string}`;

<<<<<<< HEAD
		const codeAlreadyDeployed = await env.network.provider.request({
			method: 'eth_getCode',
			params: [expectedAddress, 'latest'],
		});

		if (codeAlreadyDeployed !== '0x') {
			env.showMessage(`contract was already deterministically deployed at ${expectedAddress}`);
			if (name) {
				const deployment = await env.save(
					name,
					{
						address: expectedAddress,
						...partialDeployment,
					},
					{doNotCountAsNewDeployment: true}
				);
				return {...(deployment as Deployment<TAbi>), newlyDeployed: false};
			} else {
				return {address: expectedAddress, ...partialDeployment, newlyDeployed: false};
			}
=======
			if (codeAlreadyDeployed !== '0x') {
				if (deterministicType === 'create3' && codeAlreadyDeployed !== bytecode)
					throw new Error(`code already deployed at ${expectedAddress} but is not the expected bytecode`);
				env.showMessage(`contract was already deterministically deployed at ${expectedAddress}`);
				if (name) {
					const deployment = await env.save(
						name,
						{
							address: expectedAddress,
							...partialDeployment,
						},
						{doNotCountAsNewDeployment: true}
					);
					return {...(deployment as Deployment<TAbi>), newlyDeployed: false};
				} else {
					return {address: expectedAddress, ...partialDeployment, newlyDeployed: false};
				}
			}

			params[0].data = create.encodeData({salt, bytecode});
			params[0].to = create.factoryAddress;
>>>>>>> a2fa7b2c
		}

		params[0].data = (salt + (bytecode.slice(2) || '')) as `0x${string}`;
		params[0].to = deterministicFactoryAddress;
	}

	const txHash = await broadcastTransaction(env, signer, params);

	const pendingDeployment: PendingDeployment<TAbi> = {
		type: 'deployment',
		expectedAddress,
		partialDeployment,
		transaction: {hash: txHash, origin: address},
		name,
		// TODO we should have the nonce, except for wallet like metamask where it is not usre you get the nonce you start with
	};
	const deployment = await env.savePendingDeployment(pendingDeployment);
	return {...(deployment as Deployment<TAbi>), newlyDeployed: true};
}<|MERGE_RESOLUTION|>--- conflicted
+++ resolved
@@ -2,24 +2,14 @@
 import {EIP1193TransactionData} from 'eip-1193';
 import {logs} from 'named-logs';
 import type {
-<<<<<<< HEAD
 	DeploymentConstruction,
-=======
->>>>>>> a2fa7b2c
 	Deployment,
-	DeploymentConstruction,
 	Environment,
 	LinkedData,
 	PartialDeployment,
 	PendingDeployment,
 	Signer,
 } from 'rocketh';
-<<<<<<< HEAD
-import {Address, Chain, encodePacked, keccak256} from 'viem';
-import {encodeDeployData} from 'viem';
-import {logs} from 'named-logs';
-=======
-import {extendEnvironment} from 'rocketh';
 import {
 	Address,
 	Chain,
@@ -31,7 +21,6 @@
 	parseAbi,
 	zeroHash,
 } from 'viem';
->>>>>>> a2fa7b2c
 
 const logger = logs('@rocketh/deploy');
 
@@ -148,17 +137,6 @@
 	return bytecode;
 }
 
-<<<<<<< HEAD
-export async function deploy<TAbi extends Abi>(
-	env: Environment,
-	name: string, // '' allow to not save it
-	args: DeploymentConstruction<TAbi>,
-	options?: DeployOptions
-): Promise<DeployResult<TAbi>> {
-	const nameToDisplay = name || '<no name>';
-	const skipIfAlreadyDeployed = options && 'skipIfAlreadyDeployed' in options && options.skipIfAlreadyDeployed;
-	const allwaysOverride = options && 'allwaysOverride' in options && options.allwaysOverride;
-=======
 type FactoryParams = {
 	chainId: `0x${string}`;
 	address: `0x${string}`;
@@ -292,20 +270,15 @@
 	};
 }
 
-extendEnvironment((env: Environment) => {
-	async function deploy<TAbi extends Abi>(
-		name: string, // '' allow to not save it
-		args: DeploymentConstruction<TAbi>,
-		options?: DeployOptions
-	): Promise<DeployResult<TAbi>> {
-		const nameToDisplay = name || '<no name>';
-		const skipIfAlreadyDeployed = options && 'skipIfAlreadyDeployed' in options && options.skipIfAlreadyDeployed;
-		const allwaysOverride = options && 'allwaysOverride' in options && options.allwaysOverride;
-
-		if (allwaysOverride && skipIfAlreadyDeployed) {
-			throw new Error(`conflicting options: "allwaysOverride" and "skipIfAlreadyDeployed"`);
-		}
->>>>>>> a2fa7b2c
+export async function deploy<TAbi extends Abi>(
+	env: Environment,
+	name: string, // '' allow to not save it
+	args: DeploymentConstruction<TAbi>,
+	options?: DeployOptions
+): Promise<DeployResult<TAbi>> {
+	const nameToDisplay = name || '<no name>';
+	const skipIfAlreadyDeployed = options && 'skipIfAlreadyDeployed' in options && options.skipIfAlreadyDeployed;
+	const allwaysOverride = options && 'allwaysOverride' in options && options.allwaysOverride;
 
 	if (allwaysOverride && skipIfAlreadyDeployed) {
 		throw new Error(`conflicting options: "allwaysOverride" and "skipIfAlreadyDeployed"`);
@@ -378,7 +351,6 @@
 		}
 	}
 
-<<<<<<< HEAD
 	const partialDeployment: PartialDeployment<TAbi> = {
 		...artifactToUse,
 		argsData,
@@ -409,128 +381,35 @@
 
 	let expectedAddress: `0x${string}` | undefined = undefined;
 	if (options?.deterministic) {
-		const deterministicDeploymentInfo = env.config.network.deterministicDeployment;
-
-		const deterministicFactoryAddress = deterministicDeploymentInfo.factory;
-		const deterministicFactoryDeployerAddress = deterministicDeploymentInfo.deployer;
-		const factoryDeploymentData = deterministicDeploymentInfo.signedTx;
-		const funding = BigInt(deterministicDeploymentInfo.funding);
-
-		const code = await env.network.provider.request({
-			method: 'eth_getCode',
-			params: [deterministicFactoryAddress, 'latest'],
-		});
-		if (code === '0x') {
-			const balanceHexString = await env.network.provider.request({
-				method: 'eth_getBalance',
-				params: [deterministicFactoryDeployerAddress, 'latest'],
-			});
-			const balance = BigInt(balanceHexString);
-			if (balance < funding) {
-				const need = funding - balance;
-				const balanceToSend = `0x${need.toString(16)}` as `0x${string}`;
-				const txHash = await broadcastTransaction(env, signer, [
-					{
-						type: '0x2',
-						chainId,
-						from: address,
-						to: deterministicFactoryDeployerAddress,
-						value: balanceToSend,
-						gas: `0x${BigInt(21000).toString(16)}`,
-						maxFeePerGas,
-						maxPriorityFeePerGas,
-					},
-				]);
-				await env.savePendingExecution({
-					type: 'execution', // TODO different type ?
-					transaction: {hash: txHash, origin: address},
-				});
-			}
-
-			const txHash = await env.network.provider.request({
-				method: 'eth_sendRawTransaction',
-				params: [factoryDeploymentData],
-			});
-			await env.savePendingExecution({
-				type: 'execution', // TODO different type ?
-				transaction: {hash: txHash, origin: address},
-			});
-		}
-=======
-		const partialDeployment: PartialDeployment<TAbi> = {
-			...artifactToUse,
-			argsData,
-			linkedData: options?.linkedData,
-		};
-
-		const signer = env.addressSigners[address];
-
-		const chainId = `0x${env.network.chain.id.toString(16)}` as `0x${string}`;
-		const maxFeePerGas = viemArgs.maxFeePerGas && (`0x${viemArgs.maxFeePerGas.toString(16)}` as `0x${string}`);
-		const maxPriorityFeePerGas =
-			viemArgs.maxPriorityFeePerGas && (`0x${viemArgs.maxPriorityFeePerGas.toString(16)}` as `0x${string}`);
-
-		const params: [EIP1193TransactionData] = [
-			{
-				type: '0x2',
-				from: address,
-				chainId,
-				data: calldata,
-				gas: viemArgs.gas && (`0x${viemArgs.gas.toString(16)}` as `0x${string}`),
-				maxFeePerGas,
-				maxPriorityFeePerGas,
-				// gasPrice: viemArgs.gasPrice && `0x${viemArgs.gasPrice.toString(16)}` as `0x${string}`,
-				// value: `0x${viemArgs.value?.toString(16)}` as `0x${string}`,
-				// nonce: viemArgs.nonce && (`0x${viemArgs.nonce.toString(16)}` as `0x${string}`),
-			},
-		];
-
-		let expectedAddress: `0x${string}` | undefined = undefined;
-		if (options?.deterministic) {
-			const [deterministicType, salt] = (() => {
-				const normalizeSalt = (salt: `0x${string}` | boolean | undefined): `0x${string}` =>
-					typeof salt === 'string' ? `0x${salt.slice(2).padStart(64, '0')}` : zeroHash;
-				if (typeof options.deterministic !== 'object')
-					return ['create2', normalizeSalt(options.deterministic)] as const;
-				if (options.deterministic.type === 'create2')
-					return ['create2', normalizeSalt(options.deterministic.salt)] as const;
-				if (options.deterministic.type === 'create3')
-					return ['create3', normalizeSalt(options.deterministic.salt)] as const;
-				throw new Error(`unknown deterministic type: ${options.deterministic.type}`);
-			})();
->>>>>>> a2fa7b2c
-
-		// prepending the salt
-		const salt = (
-			typeof options.deterministic === 'string'
-				? `0x${options.deterministic.slice(2).padStart(64, '0')}`
-				: '0x0000000000000000000000000000000000000000000000000000000000000000'
-		) as `0x${string}`;
-
-<<<<<<< HEAD
+		const [deterministicType, salt] = (() => {
+			const normalizeSalt = (salt: `0x${string}` | boolean | undefined): `0x${string}` =>
+				typeof salt === 'string' ? `0x${salt.slice(2).padStart(64, '0')}` : zeroHash;
+			if (typeof options.deterministic !== 'object') return ['create2', normalizeSalt(options.deterministic)] as const;
+			if (options.deterministic.type === 'create2')
+				return ['create2', normalizeSalt(options.deterministic.salt)] as const;
+			if (options.deterministic.type === 'create3')
+				return ['create3', normalizeSalt(options.deterministic.salt)] as const;
+			throw new Error(`unknown deterministic type: ${options.deterministic.type}`);
+		})();
+
 		const bytecode = params[0].data || '0x';
-=======
-			const factoryParams = {chainId, address, maxFeePerGas, maxPriorityFeePerGas};
-			const create =
-				deterministicType === 'create2'
-					? await getCreate2Factory(env, signer, factoryParams)
-					: await getCreate3Factory(env, signer, factoryParams);
-
-			expectedAddress = create.getExpectedAddress({salt, bytecode});
->>>>>>> a2fa7b2c
-
-		expectedAddress = ('0x' +
-			keccak256(`0xff${deterministicFactoryAddress.slice(2)}${salt.slice(2)}${keccak256(bytecode).slice(2)}`).slice(
-				-40
-			)) as `0x${string}`;
-
-<<<<<<< HEAD
+
+		const factoryParams = {chainId, address, maxFeePerGas, maxPriorityFeePerGas};
+		const create =
+			deterministicType === 'create2'
+				? await getCreate2Factory(env, signer, factoryParams)
+				: await getCreate3Factory(env, signer, factoryParams);
+
+		expectedAddress = create.getExpectedAddress({salt, bytecode});
+
 		const codeAlreadyDeployed = await env.network.provider.request({
 			method: 'eth_getCode',
 			params: [expectedAddress, 'latest'],
 		});
 
 		if (codeAlreadyDeployed !== '0x') {
+			if (deterministicType === 'create3' && codeAlreadyDeployed !== bytecode)
+				throw new Error(`code already deployed at ${expectedAddress} but is not the expected bytecode`);
 			env.showMessage(`contract was already deterministically deployed at ${expectedAddress}`);
 			if (name) {
 				const deployment = await env.save(
@@ -545,33 +424,10 @@
 			} else {
 				return {address: expectedAddress, ...partialDeployment, newlyDeployed: false};
 			}
-=======
-			if (codeAlreadyDeployed !== '0x') {
-				if (deterministicType === 'create3' && codeAlreadyDeployed !== bytecode)
-					throw new Error(`code already deployed at ${expectedAddress} but is not the expected bytecode`);
-				env.showMessage(`contract was already deterministically deployed at ${expectedAddress}`);
-				if (name) {
-					const deployment = await env.save(
-						name,
-						{
-							address: expectedAddress,
-							...partialDeployment,
-						},
-						{doNotCountAsNewDeployment: true}
-					);
-					return {...(deployment as Deployment<TAbi>), newlyDeployed: false};
-				} else {
-					return {address: expectedAddress, ...partialDeployment, newlyDeployed: false};
-				}
-			}
-
-			params[0].data = create.encodeData({salt, bytecode});
-			params[0].to = create.factoryAddress;
->>>>>>> a2fa7b2c
 		}
 
-		params[0].data = (salt + (bytecode.slice(2) || '')) as `0x${string}`;
-		params[0].to = deterministicFactoryAddress;
+		params[0].data = create.encodeData({salt, bytecode});
+		params[0].to = create.factoryAddress;
 	}
 
 	const txHash = await broadcastTransaction(env, signer, params);
