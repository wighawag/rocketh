--- conflicted
+++ resolved
@@ -445,265 +445,105 @@
 
   '@esbuild/aix-ppc64@0.23.1':
     resolution: {integrity: sha512-6VhYk1diRqrhBAqpJEdjASR/+WVRtfjpqKuNw11cLiaWpAT/Uu+nokB+UJnevzy/P9C/ty6AOe0dwueMrGh/iQ==}
-<<<<<<< HEAD
     engines: {node: '>=18'}
     cpu: [ppc64]
     os: [aix]
 
-  '@esbuild/aix-ppc64@0.25.0':
-    resolution: {integrity: sha512-O7vun9Sf8DFjH2UtqK8Ku3LkquL9SZL8OLY1T5NZkA34+wG3OQF7cl4Ql8vdNzM6fzBbYfLaiRLIOZ+2FOCgBQ==}
-=======
->>>>>>> e670b906
-    engines: {node: '>=18'}
-    cpu: [ppc64]
-    os: [aix]
-
   '@esbuild/android-arm64@0.23.1':
     resolution: {integrity: sha512-xw50ipykXcLstLeWH7WRdQuysJqejuAGPd30vd1i5zSyKK3WE+ijzHmLKxdiCMtH1pHz78rOg0BKSYOSB/2Khw==}
-<<<<<<< HEAD
     engines: {node: '>=18'}
     cpu: [arm64]
     os: [android]
 
-  '@esbuild/android-arm64@0.25.0':
-    resolution: {integrity: sha512-grvv8WncGjDSyUBjN9yHXNt+cq0snxXbDxy5pJtzMKGmmpPxeAmAhWxXI+01lU5rwZomDgD3kJwulEnhTRUd6g==}
-=======
->>>>>>> e670b906
-    engines: {node: '>=18'}
-    cpu: [arm64]
-    os: [android]
-
   '@esbuild/android-arm@0.23.1':
     resolution: {integrity: sha512-uz6/tEy2IFm9RYOyvKl88zdzZfwEfKZmnX9Cj1BHjeSGNuGLuMD1kR8y5bteYmwqKm1tj8m4cb/aKEorr6fHWQ==}
-<<<<<<< HEAD
     engines: {node: '>=18'}
     cpu: [arm]
     os: [android]
 
-  '@esbuild/android-arm@0.25.0':
-    resolution: {integrity: sha512-PTyWCYYiU0+1eJKmw21lWtC+d08JDZPQ5g+kFyxP0V+es6VPPSUhM6zk8iImp2jbV6GwjX4pap0JFbUQN65X1g==}
-=======
->>>>>>> e670b906
-    engines: {node: '>=18'}
-    cpu: [arm]
-    os: [android]
-
   '@esbuild/android-x64@0.23.1':
     resolution: {integrity: sha512-nlN9B69St9BwUoB+jkyU090bru8L0NA3yFvAd7k8dNsVH8bi9a8cUAUSEcEEgTp2z3dbEDGJGfP6VUnkQnlReg==}
-<<<<<<< HEAD
     engines: {node: '>=18'}
     cpu: [x64]
     os: [android]
 
-  '@esbuild/android-x64@0.25.0':
-    resolution: {integrity: sha512-m/ix7SfKG5buCnxasr52+LI78SQ+wgdENi9CqyCXwjVR2X4Jkz+BpC3le3AoBPYTC9NHklwngVXvbJ9/Akhrfg==}
-=======
->>>>>>> e670b906
-    engines: {node: '>=18'}
-    cpu: [x64]
-    os: [android]
-
   '@esbuild/darwin-arm64@0.23.1':
     resolution: {integrity: sha512-YsS2e3Wtgnw7Wq53XXBLcV6JhRsEq8hkfg91ESVadIrzr9wO6jJDMZnCQbHm1Guc5t/CdDiFSSfWP58FNuvT3Q==}
-<<<<<<< HEAD
     engines: {node: '>=18'}
     cpu: [arm64]
     os: [darwin]
 
-  '@esbuild/darwin-arm64@0.25.0':
-    resolution: {integrity: sha512-mVwdUb5SRkPayVadIOI78K7aAnPamoeFR2bT5nszFUZ9P8UpK4ratOdYbZZXYSqPKMHfS1wdHCJk1P1EZpRdvw==}
-=======
->>>>>>> e670b906
-    engines: {node: '>=18'}
-    cpu: [arm64]
-    os: [darwin]
-
   '@esbuild/darwin-x64@0.23.1':
     resolution: {integrity: sha512-aClqdgTDVPSEGgoCS8QDG37Gu8yc9lTHNAQlsztQ6ENetKEO//b8y31MMu2ZaPbn4kVsIABzVLXYLhCGekGDqw==}
-<<<<<<< HEAD
     engines: {node: '>=18'}
     cpu: [x64]
     os: [darwin]
 
-  '@esbuild/darwin-x64@0.25.0':
-    resolution: {integrity: sha512-DgDaYsPWFTS4S3nWpFcMn/33ZZwAAeAFKNHNa1QN0rI4pUjgqf0f7ONmXf6d22tqTY+H9FNdgeaAa+YIFUn2Rg==}
-=======
->>>>>>> e670b906
-    engines: {node: '>=18'}
-    cpu: [x64]
-    os: [darwin]
-
   '@esbuild/freebsd-arm64@0.23.1':
     resolution: {integrity: sha512-h1k6yS8/pN/NHlMl5+v4XPfikhJulk4G+tKGFIOwURBSFzE8bixw1ebjluLOjfwtLqY0kewfjLSrO6tN2MgIhA==}
-<<<<<<< HEAD
     engines: {node: '>=18'}
     cpu: [arm64]
     os: [freebsd]
 
-  '@esbuild/freebsd-arm64@0.25.0':
-    resolution: {integrity: sha512-VN4ocxy6dxefN1MepBx/iD1dH5K8qNtNe227I0mnTRjry8tj5MRk4zprLEdG8WPyAPb93/e4pSgi1SoHdgOa4w==}
-=======
->>>>>>> e670b906
-    engines: {node: '>=18'}
-    cpu: [arm64]
-    os: [freebsd]
-
   '@esbuild/freebsd-x64@0.23.1':
     resolution: {integrity: sha512-lK1eJeyk1ZX8UklqFd/3A60UuZ/6UVfGT2LuGo3Wp4/z7eRTRYY+0xOu2kpClP+vMTi9wKOfXi2vjUpO1Ro76g==}
-<<<<<<< HEAD
     engines: {node: '>=18'}
     cpu: [x64]
     os: [freebsd]
 
-  '@esbuild/freebsd-x64@0.25.0':
-    resolution: {integrity: sha512-mrSgt7lCh07FY+hDD1TxiTyIHyttn6vnjesnPoVDNmDfOmggTLXRv8Id5fNZey1gl/V2dyVK1VXXqVsQIiAk+A==}
-=======
->>>>>>> e670b906
-    engines: {node: '>=18'}
-    cpu: [x64]
-    os: [freebsd]
-
   '@esbuild/linux-arm64@0.23.1':
     resolution: {integrity: sha512-/93bf2yxencYDnItMYV/v116zff6UyTjo4EtEQjUBeGiVpMmffDNUyD9UN2zV+V3LRV3/on4xdZ26NKzn6754g==}
-<<<<<<< HEAD
     engines: {node: '>=18'}
     cpu: [arm64]
     os: [linux]
 
-  '@esbuild/linux-arm64@0.25.0':
-    resolution: {integrity: sha512-9QAQjTWNDM/Vk2bgBl17yWuZxZNQIF0OUUuPZRKoDtqF2k4EtYbpyiG5/Dk7nqeK6kIJWPYldkOcBqjXjrUlmg==}
-=======
->>>>>>> e670b906
-    engines: {node: '>=18'}
-    cpu: [arm64]
-    os: [linux]
-
   '@esbuild/linux-arm@0.23.1':
     resolution: {integrity: sha512-CXXkzgn+dXAPs3WBwE+Kvnrf4WECwBdfjfeYHpMeVxWE0EceB6vhWGShs6wi0IYEqMSIzdOF1XjQ/Mkm5d7ZdQ==}
-<<<<<<< HEAD
     engines: {node: '>=18'}
     cpu: [arm]
     os: [linux]
 
-  '@esbuild/linux-arm@0.25.0':
-    resolution: {integrity: sha512-vkB3IYj2IDo3g9xX7HqhPYxVkNQe8qTK55fraQyTzTX/fxaDtXiEnavv9geOsonh2Fd2RMB+i5cbhu2zMNWJwg==}
-=======
->>>>>>> e670b906
-    engines: {node: '>=18'}
-    cpu: [arm]
-    os: [linux]
-
   '@esbuild/linux-ia32@0.23.1':
     resolution: {integrity: sha512-VTN4EuOHwXEkXzX5nTvVY4s7E/Krz7COC8xkftbbKRYAl96vPiUssGkeMELQMOnLOJ8k3BY1+ZY52tttZnHcXQ==}
-<<<<<<< HEAD
     engines: {node: '>=18'}
     cpu: [ia32]
     os: [linux]
 
-  '@esbuild/linux-ia32@0.25.0':
-    resolution: {integrity: sha512-43ET5bHbphBegyeqLb7I1eYn2P/JYGNmzzdidq/w0T8E2SsYL1U6un2NFROFRg1JZLTzdCoRomg8Rvf9M6W6Gg==}
-=======
->>>>>>> e670b906
-    engines: {node: '>=18'}
-    cpu: [ia32]
-    os: [linux]
-
   '@esbuild/linux-loong64@0.23.1':
     resolution: {integrity: sha512-Vx09LzEoBa5zDnieH8LSMRToj7ir/Jeq0Gu6qJ/1GcBq9GkfoEAoXvLiW1U9J1qE/Y/Oyaq33w5p2ZWrNNHNEw==}
-<<<<<<< HEAD
     engines: {node: '>=18'}
     cpu: [loong64]
     os: [linux]
 
-  '@esbuild/linux-loong64@0.25.0':
-    resolution: {integrity: sha512-fC95c/xyNFueMhClxJmeRIj2yrSMdDfmqJnyOY4ZqsALkDrrKJfIg5NTMSzVBr5YW1jf+l7/cndBfP3MSDpoHw==}
-=======
->>>>>>> e670b906
-    engines: {node: '>=18'}
-    cpu: [loong64]
-    os: [linux]
-
   '@esbuild/linux-mips64el@0.23.1':
     resolution: {integrity: sha512-nrFzzMQ7W4WRLNUOU5dlWAqa6yVeI0P78WKGUo7lg2HShq/yx+UYkeNSE0SSfSure0SqgnsxPvmAUu/vu0E+3Q==}
-<<<<<<< HEAD
     engines: {node: '>=18'}
     cpu: [mips64el]
     os: [linux]
 
-  '@esbuild/linux-mips64el@0.25.0':
-    resolution: {integrity: sha512-nkAMFju7KDW73T1DdH7glcyIptm95a7Le8irTQNO/qtkoyypZAnjchQgooFUDQhNAy4iu08N79W4T4pMBwhPwQ==}
-=======
->>>>>>> e670b906
-    engines: {node: '>=18'}
-    cpu: [mips64el]
-    os: [linux]
-
   '@esbuild/linux-ppc64@0.23.1':
     resolution: {integrity: sha512-dKN8fgVqd0vUIjxuJI6P/9SSSe/mB9rvA98CSH2sJnlZ/OCZWO1DJvxj8jvKTfYUdGfcq2dDxoKaC6bHuTlgcw==}
-<<<<<<< HEAD
     engines: {node: '>=18'}
     cpu: [ppc64]
     os: [linux]
 
-  '@esbuild/linux-ppc64@0.25.0':
-    resolution: {integrity: sha512-NhyOejdhRGS8Iwv+KKR2zTq2PpysF9XqY+Zk77vQHqNbo/PwZCzB5/h7VGuREZm1fixhs4Q/qWRSi5zmAiO4Fw==}
-=======
->>>>>>> e670b906
-    engines: {node: '>=18'}
-    cpu: [ppc64]
-    os: [linux]
-
   '@esbuild/linux-riscv64@0.23.1':
     resolution: {integrity: sha512-5AV4Pzp80fhHL83JM6LoA6pTQVWgB1HovMBsLQ9OZWLDqVY8MVobBXNSmAJi//Csh6tcY7e7Lny2Hg1tElMjIA==}
-<<<<<<< HEAD
     engines: {node: '>=18'}
     cpu: [riscv64]
     os: [linux]
 
-  '@esbuild/linux-riscv64@0.25.0':
-    resolution: {integrity: sha512-5S/rbP5OY+GHLC5qXp1y/Mx//e92L1YDqkiBbO9TQOvuFXM+iDqUNG5XopAnXoRH3FjIUDkeGcY1cgNvnXp/kA==}
-=======
->>>>>>> e670b906
-    engines: {node: '>=18'}
-    cpu: [riscv64]
-    os: [linux]
-
   '@esbuild/linux-s390x@0.23.1':
     resolution: {integrity: sha512-9ygs73tuFCe6f6m/Tb+9LtYxWR4c9yg7zjt2cYkjDbDpV/xVn+68cQxMXCjUpYwEkze2RcU/rMnfIXNRFmSoDw==}
-<<<<<<< HEAD
     engines: {node: '>=18'}
     cpu: [s390x]
     os: [linux]
 
-  '@esbuild/linux-s390x@0.25.0':
-    resolution: {integrity: sha512-XM2BFsEBz0Fw37V0zU4CXfcfuACMrppsMFKdYY2WuTS3yi8O1nFOhil/xhKTmE1nPmVyvQJjJivgDT+xh8pXJA==}
-=======
->>>>>>> e670b906
-    engines: {node: '>=18'}
-    cpu: [s390x]
-    os: [linux]
-
   '@esbuild/linux-x64@0.23.1':
     resolution: {integrity: sha512-EV6+ovTsEXCPAp58g2dD68LxoP/wK5pRvgy0J/HxPGB009omFPv3Yet0HiaqvrIrgPTBuC6wCH1LTOY91EO5hQ==}
-<<<<<<< HEAD
     engines: {node: '>=18'}
     cpu: [x64]
     os: [linux]
-
-  '@esbuild/linux-x64@0.25.0':
-    resolution: {integrity: sha512-9yl91rHw/cpwMCNytUDxwj2XjFpxML0y9HAOH9pNVQDpQrBxHy01Dx+vaMu0N1CKa/RzBD2hB4u//nfc+Sd3Cw==}
-=======
->>>>>>> e670b906
-    engines: {node: '>=18'}
-    cpu: [x64]
-    os: [linux]
-
-<<<<<<< HEAD
-  '@esbuild/netbsd-arm64@0.25.0':
-    resolution: {integrity: sha512-RuG4PSMPFfrkH6UwCAqBzauBWTygTvb1nxWasEJooGSJ/NwRw7b2HOwyRTQIU97Hq37l3npXoZGYMy3b3xYvPw==}
-    engines: {node: '>=18'}
-    cpu: [arm64]
-    os: [netbsd]
 
   '@esbuild/netbsd-x64@0.23.1':
     resolution: {integrity: sha512-aevEkCNu7KlPRpYLjwmdcuNz6bDFiE7Z8XC4CPqExjTvrHugh28QzUXVOZtiYghciKUacNktqxdpymplil1beA==}
@@ -711,102 +551,38 @@
     cpu: [x64]
     os: [netbsd]
 
-  '@esbuild/netbsd-x64@0.25.0':
-    resolution: {integrity: sha512-jl+qisSB5jk01N5f7sPCsBENCOlPiS/xptD5yxOx2oqQfyourJwIKLRA2yqWdifj3owQZCL2sn6o08dBzZGQzA==}
-=======
-  '@esbuild/netbsd-x64@0.23.1':
-    resolution: {integrity: sha512-aevEkCNu7KlPRpYLjwmdcuNz6bDFiE7Z8XC4CPqExjTvrHugh28QzUXVOZtiYghciKUacNktqxdpymplil1beA==}
->>>>>>> e670b906
-    engines: {node: '>=18'}
-    cpu: [x64]
-    os: [netbsd]
-
   '@esbuild/openbsd-arm64@0.23.1':
     resolution: {integrity: sha512-3x37szhLexNA4bXhLrCC/LImN/YtWis6WXr1VESlfVtVeoFJBRINPJ3f0a/6LV8zpikqoUg4hyXw0sFBt5Cr+Q==}
-<<<<<<< HEAD
     engines: {node: '>=18'}
     cpu: [arm64]
     os: [openbsd]
 
-  '@esbuild/openbsd-arm64@0.25.0':
-    resolution: {integrity: sha512-21sUNbq2r84YE+SJDfaQRvdgznTD8Xc0oc3p3iW/a1EVWeNj/SdUCbm5U0itZPQYRuRTW20fPMWMpcrciH2EJw==}
-=======
->>>>>>> e670b906
-    engines: {node: '>=18'}
-    cpu: [arm64]
-    os: [openbsd]
-
   '@esbuild/openbsd-x64@0.23.1':
     resolution: {integrity: sha512-aY2gMmKmPhxfU+0EdnN+XNtGbjfQgwZj43k8G3fyrDM/UdZww6xrWxmDkuz2eCZchqVeABjV5BpildOrUbBTqA==}
-<<<<<<< HEAD
     engines: {node: '>=18'}
     cpu: [x64]
     os: [openbsd]
 
-  '@esbuild/openbsd-x64@0.25.0':
-    resolution: {integrity: sha512-2gwwriSMPcCFRlPlKx3zLQhfN/2WjJ2NSlg5TKLQOJdV0mSxIcYNTMhk3H3ulL/cak+Xj0lY1Ym9ysDV1igceg==}
-=======
->>>>>>> e670b906
-    engines: {node: '>=18'}
-    cpu: [x64]
-    os: [openbsd]
-
   '@esbuild/sunos-x64@0.23.1':
     resolution: {integrity: sha512-RBRT2gqEl0IKQABT4XTj78tpk9v7ehp+mazn2HbUeZl1YMdaGAQqhapjGTCe7uw7y0frDi4gS0uHzhvpFuI1sA==}
-<<<<<<< HEAD
     engines: {node: '>=18'}
     cpu: [x64]
     os: [sunos]
 
-  '@esbuild/sunos-x64@0.25.0':
-    resolution: {integrity: sha512-bxI7ThgLzPrPz484/S9jLlvUAHYMzy6I0XiU1ZMeAEOBcS0VePBFxh1JjTQt3Xiat5b6Oh4x7UC7IwKQKIJRIg==}
-=======
->>>>>>> e670b906
-    engines: {node: '>=18'}
-    cpu: [x64]
-    os: [sunos]
-
   '@esbuild/win32-arm64@0.23.1':
     resolution: {integrity: sha512-4O+gPR5rEBe2FpKOVyiJ7wNDPA8nGzDuJ6gN4okSA1gEOYZ67N8JPk58tkWtdtPeLz7lBnY6I5L3jdsr3S+A6A==}
-<<<<<<< HEAD
     engines: {node: '>=18'}
     cpu: [arm64]
     os: [win32]
 
-  '@esbuild/win32-arm64@0.25.0':
-    resolution: {integrity: sha512-ZUAc2YK6JW89xTbXvftxdnYy3m4iHIkDtK3CLce8wg8M2L+YZhIvO1DKpxrd0Yr59AeNNkTiic9YLf6FTtXWMw==}
-=======
->>>>>>> e670b906
-    engines: {node: '>=18'}
-    cpu: [arm64]
-    os: [win32]
-
   '@esbuild/win32-ia32@0.23.1':
     resolution: {integrity: sha512-BcaL0Vn6QwCwre3Y717nVHZbAa4UBEigzFm6VdsVdT/MbZ38xoj1X9HPkZhbmaBGUD1W8vxAfffbDe8bA6AKnQ==}
-<<<<<<< HEAD
     engines: {node: '>=18'}
     cpu: [ia32]
     os: [win32]
 
-  '@esbuild/win32-ia32@0.25.0':
-    resolution: {integrity: sha512-eSNxISBu8XweVEWG31/JzjkIGbGIJN/TrRoiSVZwZ6pkC6VX4Im/WV2cz559/TXLcYbcrDN8JtKgd9DJVIo8GA==}
-=======
->>>>>>> e670b906
-    engines: {node: '>=18'}
-    cpu: [ia32]
-    os: [win32]
-
   '@esbuild/win32-x64@0.23.1':
     resolution: {integrity: sha512-BHpFFeslkWrXWyUPnbKm+xYYVYruCinGcftSBaa8zoF9hZO4BcSCFUvHVTtzpIY6YzUnYtuEhZ+C9iEXjxnasg==}
-<<<<<<< HEAD
-    engines: {node: '>=18'}
-    cpu: [x64]
-    os: [win32]
-
-  '@esbuild/win32-x64@0.25.0':
-    resolution: {integrity: sha512-ZENoHJBxA20C2zFzh6AI4fT6RraMzjYw4xKWemRTRmRVtN9c5DcH9r/f2ihEkMjOW5eGgrwCslG/+Y/3bL+DHQ==}
-=======
->>>>>>> e670b906
     engines: {node: '>=18'}
     cpu: [x64]
     os: [win32]
@@ -1785,23 +1561,8 @@
     resolution: {integrity: sha512-Zf5H2Kxt2xjTvbJvP2ZWLEICxA6j+hAmMzIlypy4xcBg1vKVnx89Wy0GbS+kf5cwCVFFzdCFh2XSCFNULS6csw==}
     engines: {node: '>= 0.4'}
 
-<<<<<<< HEAD
-  esbuild-register@3.6.0:
-    resolution: {integrity: sha512-H2/S7Pm8a9CL1uhp9OvjwrBh5Pvx0H8qVOxNu8Wed9Y7qv56MPtq+GGM8RJpq6glYJn9Wspr8uw7l55uyinNeg==}
-    peerDependencies:
-      esbuild: '>=0.12 <1'
-
   esbuild@0.23.1:
     resolution: {integrity: sha512-VVNz/9Sa0bs5SELtn3f7qhJCDPCF5oMEl5cO9/SSinpE9hbPVvxbd572HH5AKiP7WD8INO53GgfDDhRjkylHEg==}
-    engines: {node: '>=18'}
-    hasBin: true
-
-  esbuild@0.25.0:
-    resolution: {integrity: sha512-BXq5mqc8ltbaN34cDqWuYKyNhX8D/Z0J1xdtdQ8UcIIIyJyz+ZMKUt58tF3SrZ85jcfN/PZYhjR5uDQAYNVbuw==}
-=======
-  esbuild@0.23.1:
-    resolution: {integrity: sha512-VVNz/9Sa0bs5SELtn3f7qhJCDPCF5oMEl5cO9/SSinpE9hbPVvxbd572HH5AKiP7WD8INO53GgfDDhRjkylHEg==}
->>>>>>> e670b906
     engines: {node: '>=18'}
     hasBin: true
 
@@ -2860,13 +2621,6 @@
   resolve-pkg-maps@1.0.0:
     resolution: {integrity: sha512-seS2Tj26TBVOC2NIc2rOe2y2ZO7efxITtLZcGSOnHHNOQ7CkiUBfw0Iw2ck6xkIhPwLhKNLS8BO+hEpngQlqzw==}
 
-<<<<<<< HEAD
-  resolve.exports@2.0.3:
-    resolution: {integrity: sha512-OcXjMsGdhL4XnbShKpAcSqPMzQoYkYyhbEaeSko47MjRP9NfEQMhZkXL1DoFlt9LWQn4YttrdnV6X2OiyzBi+A==}
-    engines: {node: '>=10'}
-
-=======
->>>>>>> e670b906
   resolve@1.17.0:
     resolution: {integrity: sha512-ic+7JYiV8Vi2yzQGFWOkiZD5Z9z7O2Zhm9XMaTxdJExKasieFCr+yXZ/WmXsckHiKl12ar0y6XiXDx3m4RHn1w==}
 
@@ -3589,220 +3343,75 @@
       fast-check: 3.17.2
 
   '@esbuild/aix-ppc64@0.23.1':
-<<<<<<< HEAD
-    optional: true
-
-  '@esbuild/aix-ppc64@0.25.0':
     optional: true
 
   '@esbuild/android-arm64@0.23.1':
     optional: true
 
-  '@esbuild/android-arm64@0.25.0':
-    optional: true
-
   '@esbuild/android-arm@0.23.1':
     optional: true
 
-  '@esbuild/android-arm@0.25.0':
-    optional: true
-
   '@esbuild/android-x64@0.23.1':
     optional: true
 
-  '@esbuild/android-x64@0.25.0':
-    optional: true
-
   '@esbuild/darwin-arm64@0.23.1':
     optional: true
 
-  '@esbuild/darwin-arm64@0.25.0':
-    optional: true
-
   '@esbuild/darwin-x64@0.23.1':
     optional: true
 
-  '@esbuild/darwin-x64@0.25.0':
-    optional: true
-
   '@esbuild/freebsd-arm64@0.23.1':
     optional: true
 
-  '@esbuild/freebsd-arm64@0.25.0':
-    optional: true
-
   '@esbuild/freebsd-x64@0.23.1':
     optional: true
 
-  '@esbuild/freebsd-x64@0.25.0':
-    optional: true
-
   '@esbuild/linux-arm64@0.23.1':
     optional: true
 
-  '@esbuild/linux-arm64@0.25.0':
-    optional: true
-
   '@esbuild/linux-arm@0.23.1':
     optional: true
 
-  '@esbuild/linux-arm@0.25.0':
-    optional: true
-
   '@esbuild/linux-ia32@0.23.1':
     optional: true
 
-  '@esbuild/linux-ia32@0.25.0':
-    optional: true
-
   '@esbuild/linux-loong64@0.23.1':
     optional: true
 
-  '@esbuild/linux-loong64@0.25.0':
-    optional: true
-
   '@esbuild/linux-mips64el@0.23.1':
     optional: true
 
-  '@esbuild/linux-mips64el@0.25.0':
-    optional: true
-
   '@esbuild/linux-ppc64@0.23.1':
     optional: true
 
-  '@esbuild/linux-ppc64@0.25.0':
-    optional: true
-
   '@esbuild/linux-riscv64@0.23.1':
     optional: true
 
-  '@esbuild/linux-riscv64@0.25.0':
-    optional: true
-
   '@esbuild/linux-s390x@0.23.1':
     optional: true
 
-  '@esbuild/linux-s390x@0.25.0':
-    optional: true
-
   '@esbuild/linux-x64@0.23.1':
     optional: true
 
-  '@esbuild/linux-x64@0.25.0':
-=======
-    optional: true
-
-  '@esbuild/android-arm64@0.23.1':
-    optional: true
-
-  '@esbuild/android-arm@0.23.1':
-    optional: true
-
-  '@esbuild/android-x64@0.23.1':
-    optional: true
-
-  '@esbuild/darwin-arm64@0.23.1':
-    optional: true
-
-  '@esbuild/darwin-x64@0.23.1':
-    optional: true
-
-  '@esbuild/freebsd-arm64@0.23.1':
-    optional: true
-
-  '@esbuild/freebsd-x64@0.23.1':
-    optional: true
-
-  '@esbuild/linux-arm64@0.23.1':
-    optional: true
-
-  '@esbuild/linux-arm@0.23.1':
-    optional: true
-
-  '@esbuild/linux-ia32@0.23.1':
-    optional: true
-
-  '@esbuild/linux-loong64@0.23.1':
-    optional: true
-
-  '@esbuild/linux-mips64el@0.23.1':
-    optional: true
-
-  '@esbuild/linux-ppc64@0.23.1':
-    optional: true
-
-  '@esbuild/linux-riscv64@0.23.1':
-    optional: true
-
-  '@esbuild/linux-s390x@0.23.1':
-    optional: true
-
-  '@esbuild/linux-x64@0.23.1':
->>>>>>> e670b906
-    optional: true
-
   '@esbuild/netbsd-x64@0.23.1':
     optional: true
 
-<<<<<<< HEAD
-  '@esbuild/netbsd-x64@0.23.1':
-    optional: true
-
-  '@esbuild/netbsd-x64@0.25.0':
-    optional: true
-
   '@esbuild/openbsd-arm64@0.23.1':
     optional: true
 
-  '@esbuild/openbsd-arm64@0.25.0':
-    optional: true
-
   '@esbuild/openbsd-x64@0.23.1':
     optional: true
 
-  '@esbuild/openbsd-x64@0.25.0':
-    optional: true
-
   '@esbuild/sunos-x64@0.23.1':
     optional: true
 
-  '@esbuild/sunos-x64@0.25.0':
-    optional: true
-
   '@esbuild/win32-arm64@0.23.1':
     optional: true
 
-  '@esbuild/win32-arm64@0.25.0':
-    optional: true
-
   '@esbuild/win32-ia32@0.23.1':
     optional: true
 
-  '@esbuild/win32-ia32@0.25.0':
-    optional: true
-
   '@esbuild/win32-x64@0.23.1':
-    optional: true
-
-  '@esbuild/win32-x64@0.25.0':
-=======
-  '@esbuild/openbsd-arm64@0.23.1':
-    optional: true
-
-  '@esbuild/openbsd-x64@0.23.1':
-    optional: true
-
-  '@esbuild/sunos-x64@0.23.1':
-    optional: true
-
-  '@esbuild/win32-arm64@0.23.1':
-    optional: true
-
-  '@esbuild/win32-ia32@0.23.1':
-    optional: true
-
-  '@esbuild/win32-x64@0.23.1':
->>>>>>> e670b906
     optional: true
 
   '@ethersproject/abi@5.7.0':
@@ -4851,45 +4460,7 @@
 
   es-errors@1.3.0: {}
 
-<<<<<<< HEAD
-  esbuild-register@3.6.0(esbuild@0.25.0):
-    dependencies:
-      debug: 4.4.0
-      esbuild: 0.25.0
-    transitivePeerDependencies:
-      - supports-color
-
   esbuild@0.23.1:
-    optionalDependencies:
-      '@esbuild/aix-ppc64': 0.23.1
-      '@esbuild/android-arm': 0.23.1
-      '@esbuild/android-arm64': 0.23.1
-      '@esbuild/android-x64': 0.23.1
-      '@esbuild/darwin-arm64': 0.23.1
-      '@esbuild/darwin-x64': 0.23.1
-      '@esbuild/freebsd-arm64': 0.23.1
-      '@esbuild/freebsd-x64': 0.23.1
-      '@esbuild/linux-arm': 0.23.1
-      '@esbuild/linux-arm64': 0.23.1
-      '@esbuild/linux-ia32': 0.23.1
-      '@esbuild/linux-loong64': 0.23.1
-      '@esbuild/linux-mips64el': 0.23.1
-      '@esbuild/linux-ppc64': 0.23.1
-      '@esbuild/linux-riscv64': 0.23.1
-      '@esbuild/linux-s390x': 0.23.1
-      '@esbuild/linux-x64': 0.23.1
-      '@esbuild/netbsd-x64': 0.23.1
-      '@esbuild/openbsd-arm64': 0.23.1
-      '@esbuild/openbsd-x64': 0.23.1
-      '@esbuild/sunos-x64': 0.23.1
-      '@esbuild/win32-arm64': 0.23.1
-      '@esbuild/win32-ia32': 0.23.1
-      '@esbuild/win32-x64': 0.23.1
-
-  esbuild@0.25.0:
-=======
-  esbuild@0.23.1:
->>>>>>> e670b906
     optionalDependencies:
       '@esbuild/aix-ppc64': 0.23.1
       '@esbuild/android-arm': 0.23.1
@@ -6135,11 +5706,6 @@
 
   resolve-pkg-maps@1.0.0: {}
 
-<<<<<<< HEAD
-  resolve.exports@2.0.3: {}
-
-=======
->>>>>>> e670b906
   resolve@1.17.0:
     dependencies:
       path-parse: 1.0.7
